--- conflicted
+++ resolved
@@ -80,15 +80,11 @@
     - By far the most common use is to just provide a SHA256 sum as a hex-string for the files
     - If not provided, then a warning message with the  SHA256 sum is displayed; this is to help package devs workout the sum for there files.
     - If you want to use a different hashing algorithm, then you can provide a tuple `(hashfun, targethex)`
-<<<<<<< HEAD
-        - `hashfun` should be a function which takes an IOStream, and returns a `Vector{UInt8}`. Such as any of the functions from [SHA.jl](https://github.com/staticfloat/SHA.jl), eg `sha3_384`, `sha1_512`
-    - If you want to use a different hashing algorithm, but don't know the sum, you can provide just the `hashfun` and a warning message will be displayed, giving the correct tuple of `(hashfun, targethex)` that should be added to the registration block.
-=======
         - `hashfun` should be a function which takes an IOStream, and returns a `Vector{UInt8}`. 
-	- Such as any of the functions from [SHA.jl](https://github.com/staticfloat/SHA.jl), eg `sha3_384`, `sha1_512`
-	- or `md5` from [MD5.jl](https://github.com/oxinabox/MD5.jl)
-    - If you want ot use a different hashing algorithm, but don't know the sum, you can provide just the `hashfun` and a warning message will be displayed, giving the correct tuple of `(hashfun, targethex)` that should be added to the registration block.
->>>>>>> 423bc68a
+	      - Such as any of the functions from [SHA.jl](https://github.com/staticfloat/SHA.jl), eg `sha3_384`, `sha1_512`
+	      - or `md5` from [MD5.jl](https://github.com/oxinabox/MD5.jl)
+  - If you want to use a different hashing algorithm, but don't know the sum, you can provide just the `hashfun` and a warning message will be displayed, giving the correct tuple of `(hashfun, targethex)` that should be added to the registration block.
+
 	- If you don't want to provide a checksum,  because your data can change pass in the type `Any`. (But see above warnings about "what if my data is dynamic")
     - Can take a vector of checksums, being one for each file, or a single checksum in which case the per file hashes are `xor`ed to get the target hash. (See [Recursive Structure](Recursive Structure) below)
 
@@ -197,13 +193,14 @@
 [DataDepsGenerators.jl](https://github.com/oxinabox/DataDepsGenerators.jl) is a julia package to help generate DataDeps registration blocks from well known data sources.
 It attempts to use webscraping and such to workout what should be in the registration block.
 
-<<<<<<< HEAD
+
 ### Assuming direct control
 For more hardcore devs customising the user experience,
 and people needing to do debugging you may assume (nearly) full control over the download operation
 by directly invoking the method `Base.download(::DataDep, localpath; kwargs...)`.
 It is fully documented in its docstring.
-=======
+
+
 ### Extending DataDeps with custom `AbstractDataDep` types
 One of the intended point of extension for DataDeps.jl is in developers defining their own DataDep types.
 99% of developers won't need to do this, a `ManualDataDep` or a normal (automatic) `DataDep` covers most use cases.
@@ -215,7 +212,7 @@
 If you do this you might like to contribute the type back up to this repository, so others can use it also.
 
 
->>>>>>> 423bc68a
+
 
 ## Usage for users
 The mail goal of DataDeps.jl is to simplify life for the user.
